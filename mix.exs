--- conflicted
+++ resolved
@@ -19,15 +19,12 @@
       {:yaml_elixir, "~> 2.0"},
       {:spark, "~> 2.2"},
       {:igniter, "~> 0.6", only: [:dev, :test]},
-<<<<<<< HEAD
-      {:mock, "~> 0.3.9", only: :test}
-=======
+      {:mock, "~> 0.3.9", only: :test},
       {:credo, ">= 0.0.0", only: [:dev, :test], runtime: false},
       {:ex_check, "~> 0.12", only: [:dev, :test]},
       {:dialyxir, ">= 0.0.0", only: [:dev, :test], runtime: false},
       {:git_ops, "~> 2.5", only: [:dev, :test]},
       {:mix_audit, ">= 0.0.0", only: [:dev, :test], runtime: false}
->>>>>>> 9da3dc2b
       # {:dep_from_hexpm, "~> 0.3.0"},
       # {:dep_from_git, git: "https://github.com/elixir-lang/my_dep.git", tag: "0.1.0"}
     ]
