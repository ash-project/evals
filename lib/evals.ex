--- conflicted
+++ resolved
@@ -1,6 +1,5 @@
 defmodule Evals do
   @moduledoc """
-<<<<<<< HEAD
   The core evaluation engine for the Elixir LLM Evals framework.
 
   This module is responsible for:
@@ -11,21 +10,13 @@
   - Aggregating results for reporting.
   """
 
-=======
-  Module for evaluating models using LangChain.
-  """
->>>>>>> 9da3dc2b
   alias LangChain.Chains.LLMChain
   alias LangChain.Message
 
   defmodule Options do
-<<<<<<< HEAD
     @moduledoc """
     Defines and validates the options for an evaluation run.
     """
-=======
-    @moduledoc false
->>>>>>> 9da3dc2b
     use Spark.Options.Validator,
       schema: [
         system_prompt: [
@@ -491,11 +482,7 @@
 
     """
     #{role}:
-<<<<<<< HEAD
     #{content_text |> String.split("\n") |> Enum.map(&"  #{&1}") |> Enum.join("\n")}
-=======
-    #{content |> String.split("\n") |> Enum.map_join("\n", &"  #{&1}")}
->>>>>>> 9da3dc2b
     """
   end
 end